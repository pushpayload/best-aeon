{
  "name": "best-aeon",
  "version": "1.0.0",
  "description": "",
  "keywords": [],
  "author": "",
  "license": "ISC",
  "type": "module",
  "exports": "./bot.js",
  "dependencies": {
    "@google-cloud/local-auth": "^3.0.1",
    "@google/generative-ai": "^0.15.0",
    "calendar-link": "^2.7.0",
    "discord.js": "^14.15.3",
    "dotenv": "^16.4.5",
    "express": "^4.19.2",
<<<<<<< HEAD
    "googleapis": "^142.0.0",
=======
    "node-cron": "^3.0.3",
>>>>>>> 0c073905
    "queue": "^7.0.0"
  },
  "devDependencies": {
    "@types/node-cron": "^3.0.11",
    "prettier": "3.3.3",
    "ts-node": "^10.9.2",
    "tsx": "^4.16.2"
  }
}<|MERGE_RESOLUTION|>--- conflicted
+++ resolved
@@ -14,11 +14,8 @@
     "discord.js": "^14.15.3",
     "dotenv": "^16.4.5",
     "express": "^4.19.2",
-<<<<<<< HEAD
+    "node-cron": "^3.0.3",
     "googleapis": "^142.0.0",
-=======
-    "node-cron": "^3.0.3",
->>>>>>> 0c073905
     "queue": "^7.0.0"
   },
   "devDependencies": {
