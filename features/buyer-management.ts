import {
  Client,
  CategoryChannel,
  ChannelType,
  userMention,
  Role,
  GuildMember,
  ButtonBuilder,
  ButtonStyle,
  ActionRowBuilder,
  TextChannel,
  channelMention,
  ButtonInteraction,
  GatewayIntentBits,
  Partials,
  Events,
} from 'discord.js'
import translations from '../constants/translations.ts'
import { Language } from '../constants/buyerManagementLanguages.ts'
import HandleContactUs from '../onMessageReactionAddHooks/1.handleContactUs.ts'

interface LanguageByChannel {
  [key: string]: string
}

interface PingByUser {
  [key: string]: number
}

export default function setup() {
  const categoryChannelId = '1264584201823322253'
  const buyerManagementChannelId = '1264584361034911856'
  const guildId = '1054032215446663278'
  const roleName = '[Rise] Seller'

  const languageByChannel: LanguageByChannel = {}
  const lastCtaPings: PingByUser = {}

  const client = new Client({
    intents: [
      GatewayIntentBits.Guilds,
      GatewayIntentBits.GuildMembers,
      GatewayIntentBits.GuildMessages,
      GatewayIntentBits.DirectMessages,
      GatewayIntentBits.MessageContent,
      GatewayIntentBits.GuildMessageReactions,
    ],
    partials: [Partials.Message, Partials.Channel, Partials.Reaction],
  })

  client.login(process.env.MANAGER_TOKEN)

  client.once('ready', () => {
    console.log(`Logged in as ${client.user?.tag}`)
  })

  client.on('guildMemberAdd', async (member) => {
    try {
      if (guildId !== member.guild.id) {
        return
      }

      const categoryChannel = await client.channels.fetch(categoryChannelId)

      if (!categoryChannel || !(categoryChannel instanceof CategoryChannel)) {
        return
      }

      const adminRole = member.guild.roles.cache.find((role) => role.name === roleName)

      if (!adminRole) {
        return
      }

      let channel

      try {
        channel = await createChannel(`welcome-${member.displayName}`, categoryChannel, member, adminRole, guildId)
      } catch (e: any) {
        channel = await createChannel('welcome', categoryChannel, member, adminRole, guildId)
      }

      if (!channel) {
        console.error(`--- Failed to create channel for user! ${member.displayName} ---`)
        return
      }

      // prettier-ignore
      const english = new ButtonBuilder().setCustomId(Language.ENGLISH).setLabel('English').setStyle(ButtonStyle.Primary)
      // prettier-ignore
      const french = new ButtonBuilder().setCustomId(Language.GERMAN).setLabel('Francais').setStyle(ButtonStyle.Primary)
      // prettier-ignore
      const german = new ButtonBuilder().setCustomId(Language.GERMAN).setLabel('Deutsch').setStyle(ButtonStyle.Primary)
      // prettier-ignore
      const spanish = new ButtonBuilder().setCustomId(Language.SPANISH).setLabel('Español').setStyle(ButtonStyle.Primary)

      const languageRow = new ActionRowBuilder<ButtonBuilder>().addComponents(english, french, german, spanish)

      await channel.send({
        content: `Hello and welcome to [Rise] ${userMention(member.id)}! 🌟
  
I am a bot, here to assist you in finding and purchasing Guild Wars 2 services. Let's get started!

**__STEP 1: Choose a Language, Elige un idioma, Wähle eine Sprache, Choisir une langue 🌐__**`,
        components: [languageRow],
      })
    } catch (e) {
      console.error(e)
    }
  })

  client.on('guildMemberRemove', async (member) => {
    try {
      if (guildId !== member.guild.id) {
        return
      }

      const categoryChannel = await client.channels.fetch(categoryChannelId)

      if (!categoryChannel || !(categoryChannel instanceof CategoryChannel)) {
        return
      }

      const userChannel = categoryChannel.children.cache.find((channel) => {
        if (!(channel instanceof TextChannel)) {
          return
        }

        return channel.topic?.includes(`${member.id} `) && channel.name.startsWith('welcome')
      })

      if (!userChannel) {
        return
      }

      try {
        userChannel.edit({
          name: `🚩goodbye-${member.displayName}`,
        })
      } catch {
        userChannel.edit({
          name: `🚩goodbye`,
        })
      }
    } catch (e) {
      console.error(e)
    }
  })

  client.on('interactionCreate', async (interaction) => {
    if (!interaction.isButton()) {
      return
    }

    try {
      const id = interaction.customId

      if (id in Language || id === 'go-back') {
        if (id !== 'go-back') {
          setLanguage(interaction)
        }

        postSellTypes(interaction)
        return
      }

      if (id === 'raids') {
        postRaidList(interaction)
        return
      }

      if (id.startsWith('raid-') || id === 'strikes' || id === 'fractals') {
        let embeds

        if (id === 'raid-boss') {
          embeds = await readPriceEmbed(client, '1264596066444115969')
        } else if (id === 'raid-achievements') {
          embeds = await readPriceEmbed(client, '1264596103995723829')
        } else if (id === 'strikes') {
          embeds = await readPriceEmbed(client, '1264596122710573130')
        } else if (id === 'fractals') {
          embeds = await readPriceEmbed(client, '1264596136778268772')
        }

        if (!embeds) {
          interaction.reply({
            content: getTranslation('generic_error', interaction),
            ephemeral: true,
          })
          return
        }

        await interaction.reply({
          embeds,
          ephemeral: true,
        })

        postCTA(interaction)
        return
      }

      if (id.startsWith('go-contact-us')) {
        const buyerManagementChannel = client.channels.cache.get(buyerManagementChannelId)

        if (!buyerManagementChannel || !(buyerManagementChannel instanceof TextChannel)) {
          return
        }

        interaction.reply({
          content: getTranslation('staff_called', interaction),
          ephemeral: true,
        })

        if (!lastCtaPings[interaction.channelId] || Date.now() - lastCtaPings[interaction.channelId] > 60000) {
          lastCtaPings[interaction.channelId] = Date.now()

          buyerManagementChannel.send(
            `The buyer at ${channelMention(interaction.channelId)} clicked on ${id}.
Their preferred language is ${getLanguagePrettyPrint(interaction)}`,
          )
        }
        return
      }
    } catch (e: any) {
      console.error(e.rawError?.message || 'Something went wrong?')

      try {
        interaction.reply({
          content: getTranslation('generic_error', interaction),
          ephemeral: true,
        })
        return
      } catch {
        console.error('--- ERROR: Was not allowed to reply to interaction ---')
      }
    }
  })

  client.on(Events.MessageReactionAdd, async (reaction, user) => {
    if (reaction.message.partial) {
      try {
        await reaction.message.fetch()
      } catch (error) {
        console.error('Error loading message:', error)
        return
      }
    }

    const channel = reaction.message.channel

    if (channel.isTextBased() && channel instanceof TextChannel && channel.name === 'buyer-management') {
      await HandleContactUs(reaction, user, client.user?.id)
    }
  })

  function setLanguage(interaction: ButtonInteraction) {
    const channel = client.channels.cache.get(interaction.channelId)

    if (!channel || !(channel instanceof TextChannel)) {
      return
    }

    languageByChannel[channel.id] = interaction.customId

    return channel.edit({
      topic: `${interaction.user.id} ${interaction.customId}`,
    })
  }

  function getLanguage(interaction: ButtonInteraction) {
    const channel = client.channels.cache.get(interaction.channelId)

    if (!channel || !(channel instanceof TextChannel)) {
      return Language.ENGLISH
    }

    return languageByChannel[channel.id] || channel.topic?.split(' ')[1]!
  }

  function getLanguagePrettyPrint(interaction: ButtonInteraction) {
    const language = getLanguage(interaction)
    switch (language) {
      case Language.GERMAN:
        return `:flag_de: ${Language.GERMAN.toUpperCase()}`
      case Language.FRENCH:
        return `:flag_fr: ${Language.FRENCH.toUpperCase()}`
      case Language.SPANISH:
        return `:flag_es: ${Language.SPANISH.toUpperCase()}`
      case Language.ENGLISH:
      default:
        return `:flag_gb: ${Language.ENGLISH.toUpperCase()}`
    }
  }

  function getTranslation(id: string, interaction: ButtonInteraction) {
    const language = getLanguage(interaction)

    if (
      language !== Language.ENGLISH &&
      language !== Language.GERMAN &&
      language !== Language.FRENCH &&
      language !== Language.SPANISH
    ) {
      return translations[id][Language.ENGLISH]
    }

    return translations[id][language]
  }

  function postSellTypes(interaction: ButtonInteraction) {
    const raids = new ButtonBuilder().setCustomId('raids').setLabel('Raids').setStyle(ButtonStyle.Primary)
    const strikes = new ButtonBuilder().setCustomId('strikes').setLabel('Strikes').setStyle(ButtonStyle.Primary)
    const fractals = new ButtonBuilder().setCustomId('fractals').setLabel('Fractals').setStyle(ButtonStyle.Primary)

    const sellRow = new ActionRowBuilder<ButtonBuilder>().addComponents(raids, strikes, fractals)

    return interaction.reply({
      content: getTranslation('available_services', interaction),
      components: [sellRow],
    })
  }

  function postRaidList(interaction: ButtonInteraction) {
    const boss = new ButtonBuilder().setCustomId('raid-boss').setLabel('Boss Kills').setStyle(ButtonStyle.Primary)
    const achievements = new ButtonBuilder()
      .setCustomId('raid-achievements')
      .setLabel('Achievements')
      .setStyle(ButtonStyle.Primary)

    const sellRow = new ActionRowBuilder<ButtonBuilder>().addComponents(boss, achievements)

    return interaction.reply({
      content: getTranslation('raid_list', interaction),
      components: [sellRow],
    })
  }

  function postCTA(interaction: ButtonInteraction) {
    const contactUs = new ButtonBuilder()
      .setCustomId(`go-contact-us-${interaction.customId}`)
      .setLabel(getTranslation('contact_us', interaction))
      .setStyle(ButtonStyle.Success)
    const goBack = new ButtonBuilder()
      .setCustomId('go-back')
      .setLabel(getTranslation('return', interaction))
      .setStyle(ButtonStyle.Secondary)

    const sellRow = new ActionRowBuilder<ButtonBuilder>().addComponents(contactUs, goBack)

    return interaction.message.channel.send({
      content: getTranslation('call_to_action', interaction),
      components: [sellRow],
    })
  }

<<<<<<< HEAD
function createChannel(
  name: string,
  categoryChannel: CategoryChannel,
  member: GuildMember,
  adminRole: Role,
  guildId: string,
) {
  return categoryChannel.children.create({
    name,
    type: ChannelType.GuildText,
    topic: `${member.id} ${Language.ENGLISH}`,
    permissionOverwrites: [
      {
        id: guildId,
        deny: ['ViewChannel'],
      },
      {
        id: member.id,
        allow: ['ViewChannel', 'ReadMessageHistory', 'SendMessages'],
      },
      {
        id: adminRole.id,
        allow: ['ViewChannel', 'ReadMessageHistory', 'SendMessages'],
      },
    ],
  })
=======
  function createChannel(
    name: string,
    categoryChannel: CategoryChannel,
    member: GuildMember,
    adminRole: Role,
    guildId: string,
  ) {
    return categoryChannel.children.create({
      name,
      type: ChannelType.GuildText,
      topic: `${member.id} english`,
      permissionOverwrites: [
        {
          id: guildId,
          deny: ['ViewChannel'],
        },
        {
          id: member.id,
          allow: ['ViewChannel', 'ReadMessageHistory', 'SendMessages'],
        },
        {
          id: client.user!.id,
          allow: ['ViewChannel', 'ReadMessageHistory', 'SendMessages'],
        },
        {
          id: adminRole.id,
          allow: ['ViewChannel', 'ReadMessageHistory', 'SendMessages'],
        },
      ],
    })
  }
>>>>>>> 1c27d80c
}

async function readPriceEmbed(client: Client, messageId: string) {
  const channel = client.channels.cache.get('1264595533515980820')

  if (!channel || !(channel instanceof TextChannel)) {
    return null
  }

  const messages = await channel.messages.fetch()

  const message = messages.get(messageId)

  return message?.embeds
}<|MERGE_RESOLUTION|>--- conflicted
+++ resolved
@@ -353,34 +353,6 @@
     })
   }
 
-<<<<<<< HEAD
-function createChannel(
-  name: string,
-  categoryChannel: CategoryChannel,
-  member: GuildMember,
-  adminRole: Role,
-  guildId: string,
-) {
-  return categoryChannel.children.create({
-    name,
-    type: ChannelType.GuildText,
-    topic: `${member.id} ${Language.ENGLISH}`,
-    permissionOverwrites: [
-      {
-        id: guildId,
-        deny: ['ViewChannel'],
-      },
-      {
-        id: member.id,
-        allow: ['ViewChannel', 'ReadMessageHistory', 'SendMessages'],
-      },
-      {
-        id: adminRole.id,
-        allow: ['ViewChannel', 'ReadMessageHistory', 'SendMessages'],
-      },
-    ],
-  })
-=======
   function createChannel(
     name: string,
     categoryChannel: CategoryChannel,
@@ -391,7 +363,7 @@
     return categoryChannel.children.create({
       name,
       type: ChannelType.GuildText,
-      topic: `${member.id} english`,
+      topic: `${member.id} ${Language.ENGLISH}`,
       permissionOverwrites: [
         {
           id: guildId,
@@ -412,7 +384,6 @@
       ],
     })
   }
->>>>>>> 1c27d80c
 }
 
 async function readPriceEmbed(client: Client, messageId: string) {
