import {
  Client,
  CategoryChannel,
  ChannelType,
  userMention,
  Role,
  GuildMember,
  ButtonBuilder,
  ButtonStyle,
  ActionRowBuilder,
  TextChannel,
  channelMention,
  ButtonInteraction,
  GatewayIntentBits,
  Partials,
  Interaction,
  CacheType,
} from 'discord.js'
import { Language } from '../constants/buyerManagementLanguages.ts'
import { Logger } from '../helpers/logger.ts'

interface LanguageByChannel {
  [key: string]: string
}

interface PingByUser {
  [key: string]: number
}

<<<<<<< HEAD
const logger = new Logger({ functionName: 'BuyerManagement' })

export default function setup() {
  const contactedCategoryChannelId = process.env.CONTACTED_CATEGORY_CHANNEL_ID!
  const buyerManagementChannelId = process.env.BUYER_MANAGEMENT_CHANNEL_ID!
  const guildId = process.env.GUILD_ID!
  const roleName = '[Rise] LFG'

=======
export default function setup({
  guildTag,
  guildId,
  managerToken,
  contactedCategoryChannelId,
  buyerManagementChannelId,
  previousBuyersChannelId,
  priceEmbedChannelId,
  embedRaidBoss,
  embedRaidAchievements,
  embedFractals,
  embedStrikes,
  botRoleId,
  translations,
}: BuyerManagementSettings) {
>>>>>>> dcd86e37
  const languageByChannel: LanguageByChannel = {}
  const lastCtaPings: PingByUser = {}

  const client = new Client({
    intents: [
      GatewayIntentBits.Guilds,
      GatewayIntentBits.GuildMembers,
      GatewayIntentBits.GuildMessages,
      GatewayIntentBits.DirectMessages,
      GatewayIntentBits.MessageContent,
      GatewayIntentBits.GuildMessageReactions,
    ],
    partials: [Partials.Message, Partials.Channel, Partials.Reaction],
  })

  client.login(managerToken)

<<<<<<< HEAD
  client.once('ready', () => {
    logger.info(`Logged in as ${client.user?.tag}`)
=======
  client.once('ready', async () => {
    console.log(`Logged in as ${client.user?.tag}`)
>>>>>>> dcd86e37
  })

  client.on('guildMemberAdd', async (member) => {
    try {
      if (member.guild.id !== guildId) {
        return
      }

      const guild = client.guilds.cache.get(guildId)!

      const categoryChannels = guild.channels.cache
        .filter((c) => c.name === 'gamers-only' && c instanceof CategoryChannel)
        .sort((a, b) => {
          return (a as CategoryChannel).position - (b as CategoryChannel).position
        })

      let targetChannel = categoryChannels.at(0) as CategoryChannel
      let index = 0

      while (targetChannel.children.cache.size >= 50) {
        index++
        const c = categoryChannels.at(index)

        if (!c) {
          logger.error('--- ERROR: Ran out of channels to put new members under! ---')
          return
        }

        targetChannel = c as CategoryChannel
      }

      const adminRole = member.guild.roles.cache.find((role) => role.name.includes('LFG'))

      if (!adminRole) {
        return
      }

      let channel

      try {
        channel = await createChannel(`welcome-${member.displayName}`, targetChannel, member, adminRole, guildId)
      } catch {
        channel = await createChannel('welcome', targetChannel, member, adminRole, guildId)
      }

      if (!channel) {
        logger.error(`--- Failed to create channel for user! ${member.displayName} ---`)
        return
      }

      const english = new ButtonBuilder()
        .setCustomId(Language.ENGLISH)
        .setLabel('English')
        .setStyle(ButtonStyle.Primary)
      const french = new ButtonBuilder().setCustomId(Language.FRENCH).setLabel('Francais').setStyle(ButtonStyle.Primary)
      const german = new ButtonBuilder().setCustomId(Language.GERMAN).setLabel('Deutsch').setStyle(ButtonStyle.Primary)
      const spanish = new ButtonBuilder()
        .setCustomId(Language.SPANISH)
        .setLabel('Español')
        .setStyle(ButtonStyle.Primary)

      const languageRow = new ActionRowBuilder<ButtonBuilder>().addComponents(english, french, german, spanish)

      await channel.send({
        content: `Hello and welcome to [${guildTag}] ${userMention(member.id)}! 🌟
  
I am a bot, here to assist you in finding and purchasing Guild Wars 2 services. Let's get started!

**__STEP 1: Choose a Language, Elige un idioma, Wähle eine Sprache, Choisir une langue 🌐__**`,
        components: [languageRow],
      })
    } catch (e) {
      logger.error(`--- something failed when setting up for ${member.displayName} ---`)
      logger.error(e)
    }
  })

  client.on('guildMemberRemove', async (member) => {
    try {
      if (guildId !== member.guild.id) {
        return
      }

      const channels = await member.guild.channels.fetch()

      const userChannel = channels.find((channel) => {
        if (!(channel instanceof TextChannel)) {
          return
        }

        return channel.topic?.includes(`${member.id} `) && channel.name.startsWith('welcome')
      })

      if (!userChannel) {
        logger.log(`${member.user.displayName} left but could not find a channel for them.`)
        return
      }

      const parentName = userChannel.parent?.name.toLowerCase()

      if (parentName?.includes('scheduled')) {
        const previousBuyersChannel = channels.get(previousBuyersChannelId) as TextChannel | undefined

        if (previousBuyersChannel) {
          previousBuyersChannel.send(`${member.user.username} -- ${getLanguage(userChannel.id)} -- ${parentName}`)
        }
      }

      try {
        userChannel.edit({
          name: `🚩goodbye-${member.displayName}`,
          position: userChannel.parent!.children.cache.size - 1,
        })
      } catch {
        userChannel.edit({
          name: `🚩goodbye`,
          position: userChannel.parent!.children.cache.size - 1,
        })
      }
    } catch (e) {
      logger.error(e)
    }
  })

  client.on('interactionCreate', async (interaction) => {
    if (!interaction.isButton()) {
      return
    }

    try {
      const id = interaction.customId

      if (id.startsWith('management-')) {
        await onManagementInteract(interaction)
        return
      }

      if (
        id === Language.ENGLISH ||
        id === Language.GERMAN ||
        id === Language.FRENCH ||
        id === Language.SPANISH ||
        id === 'go-back'
      ) {
        if (id !== 'go-back') {
          setLanguage(interaction)
        }

        postSellTypes(interaction)
        return
      }

      if (id === 'raids') {
        postRaidList(interaction)
        return
      }

      if (id.startsWith('raid-') || id === 'strikes' || id === 'fractals') {
        let embed

        if (id === 'raid-boss') {
          embed = await readPriceEmbed(embedRaidBoss)
        } else if (id === 'raid-achievements') {
          embed = await readPriceEmbed(embedRaidAchievements)
        } else if (id === 'strikes') {
          embed = await readPriceEmbed(embedStrikes)
        } else if (id === 'fractals') {
          embed = await readPriceEmbed(embedFractals)
        }

        if (!embed) {
          interaction.reply({
            content: getTranslation('generic_error', interaction),
            ephemeral: true,
          })
          return
        }

        await interaction.reply({
          embeds: embed,
          ephemeral: true,
        })

        postCTA(interaction)
        return
      }

      if (id.startsWith('go-contact-us')) {
        const buyerManagementChannel = client.channels.cache.get(buyerManagementChannelId)

        if (!buyerManagementChannel || !(buyerManagementChannel instanceof TextChannel)) {
          return
        }

        interaction.reply({
          content: getTranslation('staff_called', interaction),
          ephemeral: true,
        })

        if (!lastCtaPings[interaction.channelId] || Date.now() - lastCtaPings[interaction.channelId] > 60000) {
          lastCtaPings[interaction.channelId] = Date.now()

          const callDibs = new ButtonBuilder()
            .setCustomId('management-dibs')
            .setLabel('Dibs')
            .setStyle(ButtonStyle.Primary)

          const row = new ActionRowBuilder<ButtonBuilder>().addComponents(callDibs)

          buyerManagementChannel.send({
            content: `@here The buyer at ${channelMention(interaction.channelId)} clicked on ${id}.
  Their preferred language is ${getLanguagePrettyPrint(interaction)}`,
            components: [row],
          })
        }
        return
      }
    } catch (e: any) {
      logger.error(e.rawError?.message || 'Something went wrong?')
      logger.error(e)

      try {
        interaction.reply({
          content: getTranslation('generic_error', interaction),
          ephemeral: true,
        })
        return
      } catch {
        logger.error('--- ERROR: Was not allowed to reply to interaction ---')
      }
    }
  })

  function setLanguage(interaction: ButtonInteraction) {
    const channel = client.channels.cache.get(interaction.channelId)

    if (!channel || !(channel instanceof TextChannel)) {
      return
    }

    languageByChannel[channel.id] = interaction.customId

    return channel.edit({
      topic: `${interaction.user.id} ${interaction.customId}`,
    })
  }

  function getLanguage(channelId: string) {
    const channel = client.channels.cache.get(channelId)

    if (!channel || !(channel instanceof TextChannel)) {
      return Language.ENGLISH
    }

    return languageByChannel[channel.id] || channel.topic?.split(' ')[1]!
  }

  function getLanguagePrettyPrint(interaction: ButtonInteraction) {
    const language = getLanguage(interaction.channelId)
    switch (language) {
      case Language.GERMAN:
        return `:flag_de: ${Language.GERMAN.toUpperCase()}`
      case Language.FRENCH:
        return `:flag_fr: ${Language.FRENCH.toUpperCase()}`
      case Language.SPANISH:
        return `:flag_es: ${Language.SPANISH.toUpperCase()}`
      case Language.ENGLISH:
      default:
        return `:flag_gb: ${Language.ENGLISH.toUpperCase()}`
    }
  }

  function getTranslation(id: string, interaction: ButtonInteraction) {
    const language = getLanguage(interaction.channelId)

    if (
      language !== Language.ENGLISH &&
      language !== Language.GERMAN &&
      language !== Language.FRENCH &&
      language !== Language.SPANISH
    ) {
      return translations[id][Language.ENGLISH]
    }

    return translations[id][language]
  }

  function postSellTypes(interaction: ButtonInteraction) {
    const raids = new ButtonBuilder().setCustomId('raids').setLabel('Raids').setStyle(ButtonStyle.Primary)
    const strikes = new ButtonBuilder().setCustomId('strikes').setLabel('Strikes').setStyle(ButtonStyle.Primary)
    const fractals = new ButtonBuilder().setCustomId('fractals').setLabel('Fractals').setStyle(ButtonStyle.Primary)

    const sellRow = new ActionRowBuilder<ButtonBuilder>().addComponents(raids, strikes, fractals)

    return interaction.reply({
      content: getTranslation('available_services', interaction),
      components: [sellRow],
    })
  }

  function postRaidList(interaction: ButtonInteraction) {
    const boss = new ButtonBuilder().setCustomId('raid-boss').setLabel('Boss Kills').setStyle(ButtonStyle.Primary)
    const achievements = new ButtonBuilder()
      .setCustomId('raid-achievements')
      .setLabel('Achievements')
      .setStyle(ButtonStyle.Primary)

    const sellRow = new ActionRowBuilder<ButtonBuilder>().addComponents(boss, achievements)

    return interaction.reply({
      content: getTranslation('raid_list', interaction),
      components: [sellRow],
    })
  }

  function postCTA(interaction: ButtonInteraction) {
    const contactUs = new ButtonBuilder()
      .setCustomId(`go-contact-us-${interaction.customId}`)
      .setLabel(getTranslation('contact_us', interaction))
      .setStyle(ButtonStyle.Success)
    const goBack = new ButtonBuilder()
      .setCustomId('go-back')
      .setLabel(getTranslation('return', interaction))
      .setStyle(ButtonStyle.Secondary)

    const sellRow = new ActionRowBuilder<ButtonBuilder>().addComponents(contactUs, goBack)

    return interaction.message.channel.send({
      content: getTranslation('call_to_action', interaction),
      components: [sellRow],
    })
  }

  function createChannel(
    name: string,
    categoryChannel: CategoryChannel,
    member: GuildMember,
    adminRole: Role,
    everyoneRoleId: string,
  ) {
    return categoryChannel.children.create({
      name,
      type: ChannelType.GuildText,
      topic: `${member.id} ${Language.ENGLISH}`,
      position: 0,
      permissionOverwrites: [
        {
          id: everyoneRoleId,
          deny: ['ViewChannel'],
        },
        {
          id: member.id,
          allow: ['ViewChannel'],
        },
        {
          id: botRoleId,
          allow: ['ViewChannel'],
        },
        {
          id: adminRole.id,
          allow: ['ViewChannel'],
        },
      ],
    })
  }

  async function onManagementInteract(interaction: Interaction<CacheType>) {
    const buttonInteraction = interaction as ButtonInteraction
    const message = buttonInteraction.message

    if (buttonInteraction.customId === 'management-dibs') {
      if (!message.content.includes('Contacted by')) {
        message.edit(`~~${message.content}~~\r\nContacted by ${userMention(interaction.user.id)}`)

        await buttonInteraction.reply({
          content: `You called dibs!\r\nPlease move the channel to ${channelMention(contactedCategoryChannelId)}`,
          ephemeral: true,
        })
      } else if (message.content.includes(interaction.user.id)) {
        await buttonInteraction.reply({
          content: '⚠️ You already called dibs! ⚠️',
          ephemeral: true,
        })
      } else {
        await buttonInteraction.reply({
          content: 'Oops, too slow!',
          ephemeral: true,
        })
      }
    }
  }

  async function readPriceEmbed(messageId: string) {
    const channel = client.channels.cache.get(priceEmbedChannelId)

    if (!channel || !(channel instanceof TextChannel)) {
      return null
    }

    const messages = await channel.messages.fetch()

    const message = messages.get(messageId)

    return message?.embeds
  }
}<|MERGE_RESOLUTION|>--- conflicted
+++ resolved
@@ -26,17 +26,8 @@
 interface PingByUser {
   [key: string]: number
 }
-
-<<<<<<< HEAD
 const logger = new Logger({ functionName: 'BuyerManagement' })
 
-export default function setup() {
-  const contactedCategoryChannelId = process.env.CONTACTED_CATEGORY_CHANNEL_ID!
-  const buyerManagementChannelId = process.env.BUYER_MANAGEMENT_CHANNEL_ID!
-  const guildId = process.env.GUILD_ID!
-  const roleName = '[Rise] LFG'
-
-=======
 export default function setup({
   guildTag,
   guildId,
@@ -52,7 +43,6 @@
   botRoleId,
   translations,
 }: BuyerManagementSettings) {
->>>>>>> dcd86e37
   const languageByChannel: LanguageByChannel = {}
   const lastCtaPings: PingByUser = {}
 
@@ -70,13 +60,8 @@
 
   client.login(managerToken)
 
-<<<<<<< HEAD
-  client.once('ready', () => {
+  client.once('ready', async () => {
     logger.info(`Logged in as ${client.user?.tag}`)
-=======
-  client.once('ready', async () => {
-    console.log(`Logged in as ${client.user?.tag}`)
->>>>>>> dcd86e37
   })
 
   client.on('guildMemberAdd', async (member) => {
