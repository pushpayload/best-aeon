--- conflicted
+++ resolved
@@ -211,16 +211,11 @@
         }
       }
     } catch (e: any) {
-<<<<<<< HEAD
-      logger.error(e.rawError?.message || 'Something went wrong?')
-      logger.error(e)
-=======
-      console.error(`Sell-schedule reply failed: ${e.rawError?.message}` || 'Something went wrong?')
+      logger.error(`Sell-schedule reply failed: ${e.rawError?.message}` || 'Something went wrong?')
 
       if (e.rawError?.message !== 'Unknown interaction') {
-        console.error(e)
-      }
->>>>>>> 0c073905
+        logger.error(e)
+      }
 
       try {
         await interaction.editReply({
