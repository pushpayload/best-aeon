--- conflicted
+++ resolved
@@ -10,7 +10,6 @@
 import { CalendarEvent, google, ics } from 'calendar-link'
 import sellChannels from '../constants/sellChannels.ts'
 import Queue from 'queue'
-<<<<<<< HEAD
 import { Logger, LogLevel } from '../helpers/logger.ts'
 import { ScheduleMessageParser } from '../helpers/scheduleMessageParser.ts'
 import { MCMysticCoinEmoji, GCalEmoji } from '../constants/emojis.ts'
@@ -23,15 +22,9 @@
 
 export default function (
   client: Client,
-  scheduleChannelIds: [{ id: string; regions: string[] }],
+  scheduleChannelIds: { id: string; regions: string[] }[],
   gcal: GcalIntegration,
 ) {
-=======
-
-const MCMysticCoinEmoji = '545057156274323486'
-
-export default function (client: Client, scheduleChannelIds: { id: string; regions: string[] }[]) {
->>>>>>> dcd86e37
   const q = new Queue({ autostart: true, concurrency: 1 })
   const schedule: ScheduleMessage[] = []
   let writtenSchedule: string[] = []
@@ -57,41 +50,28 @@
       }
 
       for (const sellChannelId in sellChannels) {
-<<<<<<< HEAD
         logger.debug(`sellChannelId: ${sellChannelId}, region: ${sellChannels[sellChannelId].region}`)
-        const sellChannel = await client.channels.fetch(sellChannelId)
-
-        if (sellChannel && sellChannel instanceof TextChannel) {
-          let sellMessages = await sellChannel.messages
-            .fetch()
-            .then((messages) => messages.filter((message) => isSellMessage(message)))
-
-          if (sellMessages) {
-            for (const sellMessage of sellMessages.values()) {
-              if (sellMessage.partial) {
-                await sellMessage.fetch()
-              }
-              if (!sellMessage.hasThread) {
-                StartSellThread(sellMessage.content, sellMessage)
-              }
-              if (gcal.clientIsValid())
-                await updateSchedule(sellMessage).catch((e) =>
-                  logger.error(`Error while trying to add to schedule: ${e}`),
-                )
-=======
         try {
           const sellChannel = await client.channels.fetch(sellChannelId)
 
           if (sellChannel && sellChannel instanceof TextChannel) {
             let sellMessages = await sellChannel.messages
               .fetch()
-              .then((messages) => messages.filter((message) => message.content.includes('<t:')))
+              .then((messages) => messages.filter((message) => isSellMessage(message)))
 
             if (sellMessages) {
               for (const sellMessage of sellMessages.values()) {
-                await addToSchedule(sellMessage)
+                if (sellMessage.partial) {
+                  await sellMessage.fetch()
+                }
+                if (!sellMessage.hasThread) {
+                  StartSellThread(sellMessage.content, sellMessage)
+                }
+                if (gcal.clientIsValid())
+                  await updateSchedule(sellMessage).catch((e) =>
+                    logger.error(`Error while trying to add to schedule: ${e}`),
+                  )
               }
->>>>>>> dcd86e37
             }
           }
         } catch (e: any) {
